import enum
import functools
import gzip
import io
import lzma
import mmap
import os
import os.path
import pathlib
import pickle
import platform
from typing import BinaryIO
from typing import (
    Sequence,
    Callable,
    Union,
    Any,
    Tuple,
    TypeVar,
    Iterator,
    Dict,
    Optional,
    IO,
    Sized,
)
from typing import cast

import numpy as np
import torch
import torch.distributed as dist
import torch.utils.data
from torchdata.datapipes.iter import IoPathFileLister, IoPathFileLoader, IterDataPipe, ShardingFilter, Shuffler
from torchdata.datapipes.utils import StreamWrapper


__all__ = [
    "INFINITE_BUFFER_SIZE",
    "BUILTIN_DIR",
    "read_mat",
    "SequenceIterator",
    "MappingIterator",
    "Enumerator",
    "getitem",
    "path_accessor",
    "path_comparator",
    "Decompressor",
    "fromfile",
    "read_flo",
<<<<<<< HEAD
    "ReadOnlyTensorBuffer",
=======
    "hint_sharding",
>>>>>>> 55f7faf3
]

K = TypeVar("K")
D = TypeVar("D")

# pseudo-infinite until a true infinite buffer is supported by all datapipes
INFINITE_BUFFER_SIZE = 1_000_000_000

BUILTIN_DIR = pathlib.Path(__file__).parent.parent / "_builtin"


def read_mat(buffer: BinaryIO, **kwargs: Any) -> Any:
    try:
        import scipy.io as sio
    except ImportError as error:
        raise ModuleNotFoundError("Package `scipy` is required to be installed to read .mat files.") from error

    if isinstance(buffer, StreamWrapper):
        buffer = buffer.file_obj

    return sio.loadmat(buffer, **kwargs)


class SequenceIterator(IterDataPipe[D]):
    def __init__(self, datapipe: IterDataPipe[Sequence[D]]):
        self.datapipe = datapipe

    def __iter__(self) -> Iterator[D]:
        for sequence in self.datapipe:
            yield from iter(sequence)


class MappingIterator(IterDataPipe[Union[Tuple[K, D], D]]):
    def __init__(self, datapipe: IterDataPipe[Dict[K, D]], *, drop_key: bool = False) -> None:
        self.datapipe = datapipe
        self.drop_key = drop_key

    def __iter__(self) -> Iterator[Union[Tuple[K, D], D]]:
        for mapping in self.datapipe:
            yield from iter(mapping.values() if self.drop_key else mapping.items())


class Enumerator(IterDataPipe[Tuple[int, D]]):
    def __init__(self, datapipe: IterDataPipe[D], start: int = 0) -> None:
        self.datapipe = datapipe
        self.start = start

    def __iter__(self) -> Iterator[Tuple[int, D]]:
        yield from enumerate(self.datapipe, self.start)


def _getitem_closure(obj: Any, *, items: Tuple[Any, ...]) -> Any:
    for item in items:
        obj = obj[item]
    return obj


def getitem(*items: Any) -> Callable[[Any], Any]:
    return functools.partial(_getitem_closure, items=items)


def _path_attribute_accessor(path: pathlib.Path, *, name: str) -> D:
    return cast(D, getattr(path, name))


def _path_accessor_closure(data: Tuple[str, Any], *, getter: Callable[[pathlib.Path], D]) -> D:
    return getter(pathlib.Path(data[0]))


def path_accessor(getter: Union[str, Callable[[pathlib.Path], D]]) -> Callable[[Tuple[str, Any]], D]:
    if isinstance(getter, str):
        getter = functools.partial(_path_attribute_accessor, name=getter)

    return functools.partial(_path_accessor_closure, getter=getter)


def _path_comparator_closure(data: Tuple[str, Any], *, accessor: Callable[[Tuple[str, Any]], D], value: D) -> bool:
    return accessor(data) == value


def path_comparator(getter: Union[str, Callable[[pathlib.Path], D]], value: D) -> Callable[[Tuple[str, Any]], bool]:
    return functools.partial(_path_comparator_closure, accessor=path_accessor(getter), value=value)


class CompressionType(enum.Enum):
    GZIP = "gzip"
    LZMA = "lzma"


class Decompressor(IterDataPipe[Tuple[str, BinaryIO]]):
    types = CompressionType

    _DECOMPRESSORS: Dict[CompressionType, Callable[[BinaryIO], BinaryIO]] = {
        types.GZIP: lambda file: cast(BinaryIO, gzip.GzipFile(fileobj=file)),
        types.LZMA: lambda file: cast(BinaryIO, lzma.LZMAFile(file)),
    }

    def __init__(
        self,
        datapipe: IterDataPipe[Tuple[str, BinaryIO]],
        *,
        type: Optional[Union[str, CompressionType]] = None,
    ) -> None:
        self.datapipe = datapipe
        if isinstance(type, str):
            type = self.types(type.upper())
        self.type = type

    def _detect_compression_type(self, path: str) -> CompressionType:
        if self.type:
            return self.type

        # TODO: this needs to be more elaborate
        ext = os.path.splitext(path)[1]
        if ext == ".gz":
            return self.types.GZIP
        elif ext == ".xz":
            return self.types.LZMA
        else:
            raise RuntimeError("FIXME")

    def __iter__(self) -> Iterator[Tuple[str, BinaryIO]]:
        for path, file in self.datapipe:
            type = self._detect_compression_type(path)
            decompressor = self._DECOMPRESSORS[type]
            yield path, decompressor(file)


class PicklerDataPipe(IterDataPipe):
    def __init__(self, source_datapipe: IterDataPipe[Tuple[str, IO[bytes]]]) -> None:
        self.source_datapipe = source_datapipe

    def __iter__(self) -> Iterator[Any]:
        for _, fobj in self.source_datapipe:
            data = pickle.load(fobj)
            for _, d in enumerate(data):
                yield d


class SharderDataPipe(torch.utils.data.datapipes.iter.grouping.ShardingFilterIterDataPipe):
    def __init__(self, source_datapipe: IterDataPipe) -> None:
        super().__init__(source_datapipe)
        self.rank = 0
        self.world_size = 1
        if dist.is_available() and dist.is_initialized():
            self.rank = dist.get_rank()
            self.world_size = dist.get_world_size()
        self.apply_sharding(self.world_size, self.rank)

    def __iter__(self) -> Iterator[Any]:
        num_workers = self.world_size
        worker_id = self.rank
        worker_info = torch.utils.data.get_worker_info()
        if worker_info is not None:
            worker_id = worker_id + worker_info.id * num_workers
            num_workers *= worker_info.num_workers
        self.apply_sharding(num_workers, worker_id)
        yield from super().__iter__()


class TakerDataPipe(IterDataPipe):
    def __init__(self, source_datapipe: IterDataPipe, num_take: int) -> None:
        super().__init__()
        self.source_datapipe = source_datapipe
        self.num_take = num_take
        self.world_size = 1
        if dist.is_available() and dist.is_initialized():
            self.world_size = dist.get_world_size()

    def __iter__(self) -> Iterator[Any]:
        num_workers = self.world_size
        worker_info = torch.utils.data.get_worker_info()
        if worker_info is not None:
            num_workers *= worker_info.num_workers

        # TODO: this is weird as it drops more elements than it should
        num_take = self.num_take // num_workers

        for i, data in enumerate(self.source_datapipe):
            if i < num_take:
                yield data
            else:
                break

    def __len__(self) -> int:
        num_take = self.num_take // self.world_size
        if isinstance(self.source_datapipe, Sized):
            if len(self.source_datapipe) < num_take:
                num_take = len(self.source_datapipe)
        # TODO: might be weird to not take `num_workers` into account
        return num_take


def _make_sharded_datapipe(root: str, dataset_size: int) -> IterDataPipe[Dict[str, Any]]:
    dp = IoPathFileLister(root=root)
    dp = SharderDataPipe(dp)
    dp = dp.shuffle(buffer_size=INFINITE_BUFFER_SIZE)
    dp = IoPathFileLoader(dp, mode="rb")
    dp = PicklerDataPipe(dp)
    # dp = dp.cycle(2)
    dp = TakerDataPipe(dp, dataset_size)
    return dp


def _read_mutable_buffer_fallback(file: BinaryIO, count: int, item_size: int) -> bytearray:
    # A plain file.read() will give a read-only bytes, so we convert it to bytearray to make it mutable
    return bytearray(file.read(-1 if count == -1 else count * item_size))


def fromfile(
    file: BinaryIO,
    *,
    dtype: torch.dtype,
    byte_order: str,
    count: int = -1,
) -> torch.Tensor:
    """Construct a tensor from a binary file.

    .. note::

        This function is similar to :func:`numpy.fromfile` with two notable differences:

        1. This function only accepts an open binary file, but not a path to it.
        2. This function has an additional ``byte_order`` parameter, since PyTorch's ``dtype``'s do not support that
            concept.

    .. note::

        If the ``file`` was opened in update mode, i.e. "r+b" or "w+b", reading data is much faster. Be aware that as
        long as the file is still open, inplace operations on the returned tensor will reflect back to the file.

    Args:
        file (IO): Open binary file.
        dtype (torch.dtype): Data type of the underlying data as well as of the returned tensor.
        byte_order (str): Byte order of the data. Can be "little" or "big" endian.
        count (int): Number of values of the returned tensor. If ``-1`` (default), will read the complete file.
    """
    byte_order = "<" if byte_order == "little" else ">"
    char = "f" if dtype.is_floating_point else ("i" if dtype.is_signed else "u")
    item_size = (torch.finfo if dtype.is_floating_point else torch.iinfo)(dtype).bits // 8
    np_dtype = byte_order + char + str(item_size)

    buffer: Union[memoryview, bytearray]
    if platform.system() != "Windows":
        # PyTorch does not support tensors with underlying read-only memory. In case
        # - the file has a .fileno(),
        # - the file was opened for updating, i.e. 'r+b' or 'w+b',
        # - the file is seekable
        # we can avoid copying the data for performance. Otherwise we fall back to simply .read() the data and copy it
        # to a mutable location afterwards.
        try:
            buffer = memoryview(mmap.mmap(file.fileno(), 0))[file.tell() :]
            # Reading from the memoryview does not advance the file cursor, so we have to do it manually.
            file.seek(*(0, io.SEEK_END) if count == -1 else (count * item_size, io.SEEK_CUR))
        except (AttributeError, PermissionError, io.UnsupportedOperation):
            buffer = _read_mutable_buffer_fallback(file, count, item_size)
    else:
        # On Windows just trying to call mmap.mmap() on a file that does not support it, may corrupt the internal state
        # so no data can be read afterwards. Thus, we simply ignore the possible speed-up.
        buffer = _read_mutable_buffer_fallback(file, count, item_size)

    # We cannot use torch.frombuffer() directly, since it only supports the native byte order of the system. Thus, we
    # read the data with np.frombuffer() with the correct byte order and convert it to the native one with the
    # successive .astype() call.
    return torch.from_numpy(np.frombuffer(buffer, dtype=np_dtype, count=count).astype(np_dtype[1:], copy=False))


def read_flo(file: BinaryIO) -> torch.Tensor:
    if file.read(4) != b"PIEH":
        raise ValueError("Magic number incorrect. Invalid .flo file")

    width, height = fromfile(file, dtype=torch.int32, byte_order="little", count=2)
    flow = fromfile(file, dtype=torch.float32, byte_order="little", count=height * width * 2)
    return flow.reshape((height, width, 2)).permute((2, 0, 1))


<<<<<<< HEAD
class ReadOnlyTensorBuffer:
    def __init__(self, tensor: torch.Tensor) -> None:
        self._memory = memoryview(tensor.numpy())
        self._cursor: int = 0

    def tell(self) -> int:
        return self._cursor

    def seek(self, offset: int, whence: int = io.SEEK_SET) -> int:
        if whence == io.SEEK_SET:
            self._cursor = offset
        elif whence == io.SEEK_CUR:
            self._cursor += offset
            pass
        elif whence == io.SEEK_END:
            self._cursor = len(self._memory) + offset
        else:
            raise ValueError(
                f"'whence' should be ``{io.SEEK_SET}``, ``{io.SEEK_CUR}``, or ``{io.SEEK_END}``, "
                f"but got {repr(whence)} instead"
            )
        return self.tell()

    def read(self, size=-1):
        cursor = self.tell()
        offset, whence = (0, io.SEEK_END) if size == -1 else (size, io.SEEK_CUR)
        return self._memory[slice(cursor, self.seek(offset, whence))].tobytes()
=======
def hint_sharding(datapipe: IterDataPipe[D]) -> IterDataPipe[D]:
    return ShardingFilter(datapipe)


def hint_shuffling(datapipe: IterDataPipe[D]) -> IterDataPipe[D]:
    return Shuffler(datapipe, default=False, buffer_size=INFINITE_BUFFER_SIZE)
>>>>>>> 55f7faf3
<|MERGE_RESOLUTION|>--- conflicted
+++ resolved
@@ -46,11 +46,9 @@
     "Decompressor",
     "fromfile",
     "read_flo",
-<<<<<<< HEAD
+    "hint_sharding",
+    "hint_shuffling",
     "ReadOnlyTensorBuffer",
-=======
-    "hint_sharding",
->>>>>>> 55f7faf3
 ]
 
 K = TypeVar("K")
@@ -327,7 +325,14 @@
     return flow.reshape((height, width, 2)).permute((2, 0, 1))
 
 
-<<<<<<< HEAD
+def hint_sharding(datapipe: IterDataPipe[D]) -> IterDataPipe[D]:
+    return ShardingFilter(datapipe)
+
+
+def hint_shuffling(datapipe: IterDataPipe[D]) -> IterDataPipe[D]:
+    return Shuffler(datapipe, default=False, buffer_size=INFINITE_BUFFER_SIZE)
+
+
 class ReadOnlyTensorBuffer:
     def __init__(self, tensor: torch.Tensor) -> None:
         self._memory = memoryview(tensor.numpy())
@@ -354,12 +359,4 @@
     def read(self, size=-1):
         cursor = self.tell()
         offset, whence = (0, io.SEEK_END) if size == -1 else (size, io.SEEK_CUR)
-        return self._memory[slice(cursor, self.seek(offset, whence))].tobytes()
-=======
-def hint_sharding(datapipe: IterDataPipe[D]) -> IterDataPipe[D]:
-    return ShardingFilter(datapipe)
-
-
-def hint_shuffling(datapipe: IterDataPipe[D]) -> IterDataPipe[D]:
-    return Shuffler(datapipe, default=False, buffer_size=INFINITE_BUFFER_SIZE)
->>>>>>> 55f7faf3
+        return self._memory[slice(cursor, self.seek(offset, whence))].tobytes()